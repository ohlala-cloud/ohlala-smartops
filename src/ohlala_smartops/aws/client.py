--- conflicted
+++ resolved
@@ -327,14 +327,10 @@
     return AWSClientWrapper(service_name, region, **kwargs)
 
 
-<<<<<<< HEAD
-async def execute_with_retry(  # noqa: UP047
-=======
 T = TypeVar("T")
 
 
 async def execute_with_retry(
->>>>>>> 3b0765f4
     operation: Callable[[], Awaitable[T]],
     max_retries: int = 3,
     base_delay: float = 1.0,
